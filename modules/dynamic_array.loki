#load "c_allocator"

DEFAULT_DYNAMIC_ARRAY_SIZE :: 2;

DynamicArray :: struct {
    elements: **void,
    count: s64,
    cap: s64,
    element_size: s64,
}

dynamic_array_new :: (element_size: uint) *DynamicArray {
    ptr := malloc(sizeof(DynamicArray));
    array := cast(ptr, *DynamicArray)

	array.cap = DEFAULT_DYNAMIC_ARRAY_SIZE;
    *array.elements = malloc(sizeof(*void)*array.cap);
    array.count = 0;
    array.element_size = element_size;
    return array;
}

dyanmic_array_add :: (array: *DynamicArray, element: *void) void {
    if (array.count == array.cap) {
        array.cap *= cast(2, s64);
        new_ptr := realloc(array.elements, array.cap * sizeof(*void))
        array.elements = cast(new_ptr, **void);
    }
<<<<<<< HEAD
    dst := cast(array.elements, intptr) + cast((array.count * array.element_size), intptr);
=======
    dst := cast(array.elements, s64) + cast((array.count * array.element_size), s64);
>>>>>>> adca5f1a
    memcpy(cast(dst, *void), element, array.element_size);
    array.count+=cast(1, s64);
}

dynamic_array_free :: (a: *DynamicArray) {
    free(a.elements);
    a.elements = 0;
    a.count = 0;
    a.cap = 0;
}

dynamic_array_get :: (a: *DynamicArray, idx: uint) *void {
<<<<<<< HEAD
    elements_ptr := cast(a.elements, intptr);
    elements_ptr = elements_ptr + cast((a.element_size * cast(0, s64)), intptr);
    return cast(elements_ptr, **void);
=======
    elements_ptr := cast(a.elements, s64);
    elements_ptr = elements_ptr + (a.element_size * cast(idx, s64));
    return cast(elements_ptr, *void);
>>>>>>> adca5f1a
}<|MERGE_RESOLUTION|>--- conflicted
+++ resolved
@@ -26,11 +26,7 @@
         new_ptr := realloc(array.elements, array.cap * sizeof(*void))
         array.elements = cast(new_ptr, **void);
     }
-<<<<<<< HEAD
-    dst := cast(array.elements, intptr) + cast((array.count * array.element_size), intptr);
-=======
     dst := cast(array.elements, s64) + cast((array.count * array.element_size), s64);
->>>>>>> adca5f1a
     memcpy(cast(dst, *void), element, array.element_size);
     array.count+=cast(1, s64);
 }
@@ -43,13 +39,7 @@
 }
 
 dynamic_array_get :: (a: *DynamicArray, idx: uint) *void {
-<<<<<<< HEAD
-    elements_ptr := cast(a.elements, intptr);
-    elements_ptr = elements_ptr + cast((a.element_size * cast(0, s64)), intptr);
-    return cast(elements_ptr, **void);
-=======
     elements_ptr := cast(a.elements, s64);
     elements_ptr = elements_ptr + (a.element_size * cast(idx, s64));
     return cast(elements_ptr, *void);
->>>>>>> adca5f1a
 }